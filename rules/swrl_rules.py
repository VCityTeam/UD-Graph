import json
from warnings import catch_warnings
from owlready2 import get_ontology, default_world, sync_reasoner_pellet, World, Ontology, Imp, Nothing
import logging
from rdflib import Graph, Namespace


def load_ontologies(ontology_list, world):
    ontology_network = world.get_ontology(ontology_list[0]).load()
    logging.debug(ontology_network)
    for ontology_location in ontology_list[1:]:
        ontology = world.get_ontology(ontology_location).load()
        logging.debug(ontology)
        ontology_network.imported_ontologies.append(ontology)
    return ontology_network

def log_rules(ontology):
    logging.debug('rules:')
    for rule in ontology.rules():
        logging.debug(f'  {rule}')
    if type(ontology) is Ontology:
        for _ontology in ontology.imported_ontologies:
            for rule in _ontology.rules():
                logging.debug(f'  {rule}')

def log_individuals(ontology):
    logging.debug('individuals:')
    for individual in ontology.individuals():
        logging.debug(f'  {individual.iri}')
    if type(ontology) is Ontology:
        for _ontology in ontology.imported_ontologies:
            for individual in _ontology.individuals():
                logging.debug(f'  {individual.iri}')

def log_classes(ontology):
    logging.debug('classes:')
    for _class in ontology.classes():
        logging.debug(f'  {_class.iri}')
    if type(ontology) is Ontology:
        for _ontology in ontology.imported_ontologies:
            for _class in _ontology.classes():
                logging.debug(f'  {_class.iri}')

def get_classes(ontology):
    classes = [_class for _class in ontology.classes()]
    if type(ontology) is Ontology:
        classes += [_class for _class in ontology.imported_ontologies]
    return classes

def add_rules(ontology, config):
    rules = format_rules(config)
    ns = ontology.get_namespace('http://www.w3.org/2000/01/rdf-schema#')
    for rule in rules:
        implication = Imp(namespace=ns)
        implication.set_as_rule(rule)

def format_rules(config):
    prefixes = config.get('prefixes')
    rules = []
    for rule in config.get('rules'):
        if rule.get('ignore'):
            continue
        for prefix in prefixes.keys():
            rule.update({
                'rule': rule.get('rule').replace(prefix + ':', prefixes.get(prefix))
            })
        rules.append(rule.get('rule'))
    return rules

def export_graph(world, test, rules, output_format='ttl'):
    graph = world.as_rdflib_graph()
    output = Graph()
    output.bind( '', Namespace(test.get('output').get('namespace')) )
    for prefix, namespace in rules.get('prefixes').items():
        output.bind(prefix, Namespace(namespace), override=True )
    # output only triples that are part of the input dataset namespace
    for triple in graph.query("""
        SELECT DISTINCT ?s ?p ?o
        WHERE {
            ?s ?p ?o .
            FILTER( STRSTARTS(STR(?s), "%s") )
        }""" % test.get('output').get('namespace')):
        output.add(triple)
    output_file = 'output.ttl'
    if test.get('output').get('filename'):
        output_file = test.get('output').get('filename')
    output.serialize(destination=output_file, format=output_format)
    # graph.serialize(destination=output_file, format=output_format)
    logging.info(f'graph exported to {output_file}')


logging.basicConfig(format='%(asctime)s %(levelname)-8s %(message)s',
                    filename='output.log',
                    # level=logging.INFO)
                    level=logging.DEBUG)


### init configuration
rule_config_file = 'rules.json'
test_config_file = 'tests.json'
rules = None
tests = None

### load configuration files
with open(rule_config_file, 'r') as file:
    rules = json.loads(file.read())
with open(test_config_file, 'r') as file:
    tests = json.loads(file.read())
<<<<<<< HEAD
=======

test_results = []
>>>>>>> 28033609

### run tests
i = 0
for test in tests:
    if test.get('ignore'):
        continue

    logging.info(f'=== Running Test {len(test_results)} ===')
    test_results.append(True)
    world = World()
    ### load ontologies and rules
    ontology_list = test.get('ontologies') + rules.get('ontologies')
    ontology_network = load_ontologies(ontology_list, world)
    add_rules(ontology_network, rules)

    ### log potentially useful information
    log_classes(world)
    log_rules(world)
    log_individuals(world)

    ### check inconsistency
    try:
        sync_reasoner_pellet(world, infer_property_values=True, infer_data_property_values=True, debug=2)
    except Exception as e:
        logging.error(e)
        test_results[-1] = False
    logging.warning(f'Inconsistent classes: {list(world.inconsistent_classes())}')
    for _class in get_classes(world):
        if Nothing in _class.equivalent_to:
            logging.warning(f'{_class.iri} is inconsistent')

    # export graph and finish
    export_graph(world, test, rules)
    print('Done!')

logging.info(f'==== Test Results ====')
i = 0
for result in test_results:
    logging.info(f'Test {i} passed: {result}')
    i += 1<|MERGE_RESOLUTION|>--- conflicted
+++ resolved
@@ -106,11 +106,8 @@
     rules = json.loads(file.read())
 with open(test_config_file, 'r') as file:
     tests = json.loads(file.read())
-<<<<<<< HEAD
-=======
 
 test_results = []
->>>>>>> 28033609
 
 ### run tests
 i = 0

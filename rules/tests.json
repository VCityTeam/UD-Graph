[
    {
        "ignore": true,
        "ontologies": [
            "file://test_0.nt"
        ],
        "output": {
            "namespace": "https://raw.githubusercontent.com/VCityTeam/UD-Graph/master/rules/test_0#",
            "filename": "output_0.ttl"
        }
    },
    {
        "ignore": true,
        "ontologies": [
            "file://test_1.nt"
        ],
        "output": {
            "namespace": "https://raw.githubusercontent.com/VCityTeam/UD-Graph/master/rules/test_1#",
            "filename": "output_1.ttl"
        }
    },
    {
<<<<<<< HEAD
=======
        "ignore": true,
>>>>>>> 28033609
        "ontologies": [
            "file://test_2.nt"
        ],
        "output": {
            "namespace": "https://raw.githubusercontent.com/VCityTeam/UD-Graph/master/rules/test_2#",
            "filename": "output_2.ttl"
        }
<<<<<<< HEAD
=======
    },
    {
        "ignore": false,
        "ontologies": [
            "file://test_3.nt"
        ],
        "output": {
            "namespace": "https://raw.githubusercontent.com/VCityTeam/UD-Graph/master/rules/test_3#",
            "filename": "output_3.ttl"
        }
>>>>>>> 28033609
    }
]<|MERGE_RESOLUTION|>--- conflicted
+++ resolved
@@ -20,10 +20,7 @@
         }
     },
     {
-<<<<<<< HEAD
-=======
         "ignore": true,
->>>>>>> 28033609
         "ontologies": [
             "file://test_2.nt"
         ],
@@ -31,8 +28,6 @@
             "namespace": "https://raw.githubusercontent.com/VCityTeam/UD-Graph/master/rules/test_2#",
             "filename": "output_2.ttl"
         }
-<<<<<<< HEAD
-=======
     },
     {
         "ignore": false,
@@ -43,6 +38,5 @@
             "namespace": "https://raw.githubusercontent.com/VCityTeam/UD-Graph/master/rules/test_3#",
             "filename": "output_3.ttl"
         }
->>>>>>> 28033609
     }
 ]
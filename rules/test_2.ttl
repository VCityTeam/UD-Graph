<<<<<<< HEAD
@prefix : <https://raw.githubusercontent.com/VCityTeam/UD-Graph/master/rules/test_2#> .
@prefix time: <http://www.w3.org/2006/time#> .
@prefix core: <https://raw.githubusercontent.com/VCityTeam/UD-Graph/master/Ontologies/CityGML/3.0/core#> .
@prefix vers: <https://raw.githubusercontent.com/VCityTeam/UD-Graph/master/Ontologies/CityGML/3.0/versioning#> .
@prefix wksp: <https://raw.githubusercontent.com/VCityTeam/UD-Graph/master/Ontologies/Workspace/3.0/workspace#> .
@prefix type: <https://raw.githubusercontent.com/VCityTeam/UD-Graph/master/Ontologies/Workspace/3.0/transactiontypes#> .
@prefix owl: <http://www.w3.org/2002/07/owl#> .
@prefix rdfs: <http://www.w3.org/2000/01/rdf-schema#> .
@prefix xsd: <http://www.w3.org/2001/XMLSchema#> .


<https://raw.githubusercontent.com/VCityTeam/UD-Graph/master/rules/test_2> a owl:Ontology .

### Temporal Instants ###

:begin_v1 a time:Instant ;
    time:inXSDDateTimeStamp "2000-01-01T00:00:00"^^xsd:dateTime .

:begin_v1_v2 a time:Instant ;
    time:inXSDDateTimeStamp "2000-01-01T00:00:00"^^xsd:dateTime .

:begin_v2 a time:Instant ;
    time:inXSDDateTimeStamp "2001-01-01T00:00:00"^^xsd:dateTime .

:end_v1 a time:Instant ;
    time:inXSDDateTimeStamp "2000-01-01T00:00:00"^^xsd:dateTime .

:end_v1_v2 a time:Instant ;
    time:inXSDDateTimeStamp "2001-01-01T00:00:00"^^xsd:dateTime .

:end_v2 a time:Instant ;
    time:inXSDDateTimeStamp "2001-01-01T00:00:00"^^xsd:dateTime .

### Temporal Entities ###

:temporalEntity_v1 a time:TemporalEntity ;
    time:hasBeginning :begin_v1 ;
    time:hasEnd :end_v1 .

:temporalEntity_v1_v2 a time:TemporalEntity ;
    time:hasBeginning :begin_v1_v2 ;
    time:hasEnd :end_v1_v2 .

:temporalEntity_v2 a time:TemporalEntity ;
    time:hasBeginning :begin_v2 ;
    time:hasEnd :end_v2 .

### Workspace (including versions, versionTransitions, and Features (with lifespans)) ###

:w1 a wksp:Workspace,
        owl:NamedIndividual ;
    wksp:Workspace.spaceMember :cs1 ;
    wksp:Workspace.spaceMember :ps1 .

:cs1 a wksp:ConcensusSpace,
        owl:NamedIndividual ;
    wksp:Space.scenarioMember :s1 .

:ps1 a wksp:PropositionSpace,
        owl:NamedIndividual .

:s1 a wksp:Scenario,
        owl:NamedIndividual ;
    wksp:Scenario.versionMember :version_v1,
        :version_v2 ;
    wksp:Scenario.versionTransitionMember :versionTransition_v1_v2 .

:versionTransition_v1_v2 a owl:NamedIndividual,
        vers:VersionTransition ;
    time:hasTime :temporalEntity_v1_v2 ;
    core:AbstractFeatureWithLifespan.validFrom "2000-01-01T00:00:00"^^xsd:dateTime ;
    core:AbstractFeatureWithLifespan.validTo "2001-01-01T00:00:00"^^xsd:dateTime ;
    vers:VersionTransition.from :version_v1 ;
    vers:VersionTransition.to :version_v2 ;
    vers:VersionTransition.transaction :transaction_v1_v2_0,
        :transaction_v1_v2_1,
        :transaction_v1_v2_2 .

:transaction_v1_v2_0 a owl:NamedIndividual,
        vers:Transaction ;
    vers:Transaction.oldFeature :f1_v1 ;
    vers:Transaction.type type:delete .

:transaction_v1_v2_1 a owl:NamedIndividual,
        vers:Transaction ;
    vers:Transaction.newFeature :f2_v2 ;
    vers:Transaction.oldFeature :f2_v1 ;
    vers:Transaction.type type:replace .

:transaction_v1_v2_2 a owl:NamedIndividual,
        vers:Transaction ;
    vers:Transaction.newFeature :f3_v2 ;
    vers:Transaction.type type:insert .

:version_v1 a owl:NamedIndividual,
        vers:Version ;
    time:hasTime :temporalEntity_v1 ;
    core:AbstractFeatureWithLifespan.validFrom "2000-01-01T00:00:00"^^xsd:dateTime ;
    core:AbstractFeatureWithLifespan.validTo "2000-01-01T00:00:00"^^xsd:dateTime .

:version_v2 a owl:NamedIndividual,
        vers:Version ;
    time:hasTime :temporalEntity_v2 ;
    core:AbstractFeatureWithLifespan.validFrom "2001-01-01T00:00:00"^^xsd:dateTime ;
    core:AbstractFeatureWithLifespan.validTo "2001-01-01T00:00:00"^^xsd:dateTime .

:f1_v1 a core:AbstractFeatureWithLifespan,
        owl:NamedIndividual ;
    core:AbstractFeatureWithLifespan.validFrom "2000-01-01T00:00:00"^^xsd:dateTime ;
    core:AbstractFeatureWithLifespan.validTo "2000-01-01T00:00:00"^^xsd:dateTime .

:f2_v1 a core:AbstractFeatureWithLifespan,
        owl:NamedIndividual ;
    core:AbstractFeatureWithLifespan.validFrom "2000-01-01T00:00:00"^^xsd:dateTime ;
    core:AbstractFeatureWithLifespan.validTo "2000-01-01T00:00:00"^^xsd:dateTime .

:f2_v2 a core:AbstractFeatureWithLifespan,
        owl:NamedIndividual ;
    core:AbstractFeatureWithLifespan.validFrom "2001-01-01T00:00:00"^^xsd:dateTime ;
    core:AbstractFeatureWithLifespan.validTo "2001-01-01T00:00:00"^^xsd:dateTime .

:f3_v2 a core:AbstractFeatureWithLifespan,
        owl:NamedIndividual ;
    core:AbstractFeatureWithLifespan.validFrom "2001-01-01T00:00:00"^^xsd:dateTime ;
    core:AbstractFeatureWithLifespan.validTo "2001-01-01T00:00:00"^^xsd:dateTime .

[ a owl:AllDifferent ;
    owl:distinctMembers ( 
        :begin_v1
        :begin_v1_v2
        :begin_v2
        :end_v1
        :end_v1_v2
        :end_v2
        :temporalEntity_v1
        :temporalEntity_v1_v2
        :temporalEntity_v2
        :w1
        :cs1
        :ps1
        :s1
        :versionTransition_v1_v2
        :transaction_v1_v2_0
        :transaction_v1_v2_1
        :transaction_v1_v2_2
        :version_v1
        :version_v2
        :f1_v1
        :f2_v1
        :f2_v2
        :f3_v2
     )
=======
@prefix : <https://raw.githubusercontent.com/VCityTeam/UD-Graph/master/rules/test_2#> .
@prefix time: <http://www.w3.org/2006/time#> .
@prefix skos: <http://www.w3.org/2004/02/skos/core#> .
@prefix core: <https://raw.githubusercontent.com/VCityTeam/UD-Graph/master/Ontologies/CityGML/3.0/core#> .
@prefix bldg: <https://raw.githubusercontent.com/VCityTeam/UD-Graph/master/Ontologies/CityGML/3.0/building#> .
@prefix vers: <https://raw.githubusercontent.com/VCityTeam/UD-Graph/master/Ontologies/CityGML/3.0/versioning#> .
@prefix wksp: <https://raw.githubusercontent.com/VCityTeam/UD-Graph/master/Ontologies/Workspace/3.0/workspace#> .
@prefix type: <https://raw.githubusercontent.com/VCityTeam/UD-Graph/master/Ontologies/Workspace/3.0/transactiontypes#> .
@prefix geo: <http://www.opengis.net/ont/geosparql#> .
@prefix owl: <http://www.w3.org/2002/07/owl#> .
@prefix rdfs: <http://www.w3.org/2000/01/rdf-schema#> .
@prefix xsd: <http://www.w3.org/2001/XMLSchema#> .


<https://raw.githubusercontent.com/VCityTeam/UD-Graph/master/rules/test_2> a owl:Ontology .

### Instants ###

:begin_v1 a time:Instant ;
    time:inXSDDateTimeStamp "2000-01-01T00:00:00"^^xsd:dateTime .

:begin_v1_v2 a time:Instant ;
    time:inXSDDateTimeStamp "2000-01-01T00:00:00"^^xsd:dateTime .

:begin_v2 a time:Instant ;
    time:inXSDDateTimeStamp "2001-01-01T00:00:00"^^xsd:dateTime .

:end_v1 a time:Instant ;
    time:inXSDDateTimeStamp "2000-01-01T00:00:00"^^xsd:dateTime .

:end_v1_v2 a time:Instant ;
    time:inXSDDateTimeStamp "2001-01-01T00:00:00"^^xsd:dateTime .

:end_v2 a time:Instant ;
    time:inXSDDateTimeStamp "2001-01-01T00:00:00"^^xsd:dateTime .

:begin_f1_v1 a time:Instant ;
    time:inXSDDateTimeStamp "2000-01-01T00:00:00"^^xsd:dateTime .

:begin_f2_v1 a time:Instant ;
    time:inXSDDateTimeStamp "2000-01-01T00:00:00"^^xsd:dateTime .

:end_f1_v1 a time:Instant ;
    time:inXSDDateTimeStamp "2000-01-01T00:00:00"^^xsd:dateTime .

:end_f2_v1 a time:Instant ;
    time:inXSDDateTimeStamp "2000-01-01T00:00:00"^^xsd:dateTime .

:begin_f2_v2 a time:Instant ;
    time:inXSDDateTimeStamp "2001-01-01T00:00:00"^^xsd:dateTime .

:begin_f3_v2 a time:Instant ;
    time:inXSDDateTimeStamp "2001-01-01T00:00:00"^^xsd:dateTime .

:end_f2_v2 a time:Instant ;
    time:inXSDDateTimeStamp "2001-01-01T00:00:00"^^xsd:dateTime .

:end_f3_v2 a time:Instant ;
    time:inXSDDateTimeStamp "2001-01-01T00:00:00"^^xsd:dateTime .

### Temporal Entities ###

:temporalEntity_v1 a time:TemporalEntity ;
    time:hasBeginning :begin_v1 ;
    time:hasEnd :end_v1 .

:temporalEntity_v1_v2 a time:TemporalEntity ;
    time:hasBeginning :begin_v1_v2 ;
    time:hasEnd :end_v1_v2 .

:temporalEntity_v2 a time:TemporalEntity ;
    time:hasBeginning :begin_v2 ;
    time:hasEnd :end_v2 .

:temporalEntity_f1_v1 a time:TemporalEntity ;
    time:hasBeginning :begin_f1_v1 ;
    time:hasEnd :end_f1_v1 .

:temporalEntity_f2_v1 a time:TemporalEntity ;
    time:hasBeginning :begin_f2_v1 ;
    time:hasEnd :end_f2_v1 .

:temporalEntity_f2_v2 a time:TemporalEntity ;
    time:hasBeginning :begin_f2_v2 ;
    time:hasEnd :end_f2_v2 .

:temporalEntity_f3_v2 a time:TemporalEntity ;
    time:hasBeginning :begin_f3_v2 ;
    time:hasEnd :end_f3_v2 .

### Workspace including versions and versionTransitions ###

:w1 a wksp:Workspace,
        owl:NamedIndividual ;
    wksp:Workspace.spaceMember :cs1 ;
    wksp:Workspace.spaceMember :ps1 .

:cs1 a wksp:ConcensusSpace,
        owl:NamedIndividual ;
    wksp:Space.scenarioMember :s1 .

:ps1 a wksp:PropositionSpace,
        owl:NamedIndividual .

:s1 a wksp:Scenario,
        owl:NamedIndividual ;
    wksp:Scenario.versionMember :version_v1,
        :version_v2 ;
    wksp:Scenario.versionTransitionMember :versionTransition_v1_v2 .

:versionTransition_v1_v2 a owl:NamedIndividual,
        vers:VersionTransition ;
    time:hasTime :temporalEntity_v1_v2 ;
    core:AbstractFeatureWithLifespan.validFrom "2000-01-01T00:00:00"^^xsd:dateTime ;
    core:AbstractFeatureWithLifespan.validTo "2001-01-01T00:00:00"^^xsd:dateTime ;
    vers:VersionTransition.from :version_v1 ;
    vers:VersionTransition.to :version_v2 ;
    vers:VersionTransition.transaction :transaction_v1_v2_0,
        :transaction_v1_v2_1,
        :transaction_v1_v2_2 .

:transaction_v1_v2_0 a owl:NamedIndividual,
        vers:Transaction ;
    vers:Transaction.oldFeature :f1_v1 ;
    vers:Transaction.type type:delete .

:transaction_v1_v2_1 a owl:NamedIndividual,
        vers:Transaction ;
    vers:Transaction.newFeature :f2_v2 ;
    vers:Transaction.oldFeature :f2_v1 ;
    vers:Transaction.type type:replace .

:transaction_v1_v2_2 a owl:NamedIndividual,
        vers:Transaction ;
    vers:Transaction.newFeature :f3_v2 ;
    vers:Transaction.type type:insert .

:version_v1 a owl:NamedIndividual,
        vers:Version ;
    time:hasTime :temporalEntity_v1 ;
    core:AbstractFeatureWithLifespan.validFrom "2000-01-01T00:00:00"^^xsd:dateTime ;
    core:AbstractFeatureWithLifespan.validTo "2000-01-01T00:00:00"^^xsd:dateTime .

:version_v2 a owl:NamedIndividual,
        vers:Version ;
    time:hasTime :temporalEntity_v2 ;
    core:AbstractFeatureWithLifespan.validFrom "2001-01-01T00:00:00"^^xsd:dateTime ;
    core:AbstractFeatureWithLifespan.validTo "2001-01-01T00:00:00"^^xsd:dateTime .

###  Features (with lifespans) ###

:f1_v1 a owl:NamedIndividual,
        bldg:Building ;
    geo:coordinateDimension "EPSG:3946" ;
    skos:altLabel "Building C"^^xsd:string,
        "f1"^^xsd:string ;
    skos:prefLabel "f1" ;
    time:hasTime :temporalEntity_f1_v1 ;
    core:AbstractFeatureWithLifespan.validFrom "2000-01-01T00:00:00"^^xsd:dateTime ;
    core:AbstractFeatureWithLifespan.validTo "2000-01-01T00:00:00"^^xsd:dateTime .

:f2_v1 a owl:NamedIndividual,
        bldg:Building ;
    geo:coordinateDimension "EPSG:3946" ;
    skos:altLabel "Building B"^^xsd:string,
        "f2"^^xsd:string ;
    skos:prefLabel "f2_v1" ;
    time:hasTime :temporalEntity_f2_v1 ;
    core:AbstractFeatureWithLifespan.validFrom "2000-01-01T00:00:00"^^xsd:dateTime ;
    core:AbstractFeatureWithLifespan.validTo "2000-01-01T00:00:00"^^xsd:dateTime .

:f2_v2 a owl:NamedIndividual,
        bldg:Building ;
    geo:coordinateDimension "EPSG:3946" ;
    skos:altLabel "Building B"^^xsd:string,
        "f2"^^xsd:string ;
    skos:prefLabel "f2_v2" ;
    time:hasTime :temporalEntity_f2_v2 ;
    core:AbstractFeatureWithLifespan.validFrom "2001-01-01T00:00:00"^^xsd:dateTime ;
    core:AbstractFeatureWithLifespan.validTo "2001-01-01T00:00:00"^^xsd:dateTime .

:f3_v2 a owl:NamedIndividual,
        bldg:Building ;
    geo:coordinateDimension "EPSG:3946" ;
    skos:altLabel "Building A"^^xsd:string,
        "f3"^^xsd:string ;
    skos:prefLabel "f3" ;
    time:hasTime :temporalEntity_f3_v2 ;
    core:AbstractFeatureWithLifespan.validFrom "2001-01-01T00:00:00"^^xsd:dateTime ;
    core:AbstractFeatureWithLifespan.validTo "2001-01-01T00:00:00"^^xsd:dateTime .

[ a owl:AllDifferent ;
    owl:distinctMembers ( 
        :begin_v1
        :begin_v1_v2
        :begin_v2
        :end_v1
        :end_v1_v2
        :end_v2
        :begin_f1_v1
        :begin_f2_v1
        :end_f1_v1
        :end_f2_v1
        :begin_f2_v2
        :begin_f3_v2
        :end_f2_v2
        :end_f3_v2
        :temporalEntity_v1
        :temporalEntity_v1_v2
        :temporalEntity_v2
        :temporalEntity_f1_v1
        :temporalEntity_f2_v1
        :temporalEntity_f2_v2
        :temporalEntity_f3_v2
        :w1
        :cs1
        :ps1
        :s1
        :versionTransition_v1_v2
        :transaction_v1_v2_0
        :transaction_v1_v2_1
        :transaction_v1_v2_2
        :version_v1
        :version_v2
        :f1_v1
        :f2_v1
        :f2_v2
        :f3_v2
    )
>>>>>>> 28033609
] .<|MERGE_RESOLUTION|>--- conflicted
+++ resolved
@@ -1,157 +1,3 @@
-<<<<<<< HEAD
-@prefix : <https://raw.githubusercontent.com/VCityTeam/UD-Graph/master/rules/test_2#> .
-@prefix time: <http://www.w3.org/2006/time#> .
-@prefix core: <https://raw.githubusercontent.com/VCityTeam/UD-Graph/master/Ontologies/CityGML/3.0/core#> .
-@prefix vers: <https://raw.githubusercontent.com/VCityTeam/UD-Graph/master/Ontologies/CityGML/3.0/versioning#> .
-@prefix wksp: <https://raw.githubusercontent.com/VCityTeam/UD-Graph/master/Ontologies/Workspace/3.0/workspace#> .
-@prefix type: <https://raw.githubusercontent.com/VCityTeam/UD-Graph/master/Ontologies/Workspace/3.0/transactiontypes#> .
-@prefix owl: <http://www.w3.org/2002/07/owl#> .
-@prefix rdfs: <http://www.w3.org/2000/01/rdf-schema#> .
-@prefix xsd: <http://www.w3.org/2001/XMLSchema#> .
-
-
-<https://raw.githubusercontent.com/VCityTeam/UD-Graph/master/rules/test_2> a owl:Ontology .
-
-### Temporal Instants ###
-
-:begin_v1 a time:Instant ;
-    time:inXSDDateTimeStamp "2000-01-01T00:00:00"^^xsd:dateTime .
-
-:begin_v1_v2 a time:Instant ;
-    time:inXSDDateTimeStamp "2000-01-01T00:00:00"^^xsd:dateTime .
-
-:begin_v2 a time:Instant ;
-    time:inXSDDateTimeStamp "2001-01-01T00:00:00"^^xsd:dateTime .
-
-:end_v1 a time:Instant ;
-    time:inXSDDateTimeStamp "2000-01-01T00:00:00"^^xsd:dateTime .
-
-:end_v1_v2 a time:Instant ;
-    time:inXSDDateTimeStamp "2001-01-01T00:00:00"^^xsd:dateTime .
-
-:end_v2 a time:Instant ;
-    time:inXSDDateTimeStamp "2001-01-01T00:00:00"^^xsd:dateTime .
-
-### Temporal Entities ###
-
-:temporalEntity_v1 a time:TemporalEntity ;
-    time:hasBeginning :begin_v1 ;
-    time:hasEnd :end_v1 .
-
-:temporalEntity_v1_v2 a time:TemporalEntity ;
-    time:hasBeginning :begin_v1_v2 ;
-    time:hasEnd :end_v1_v2 .
-
-:temporalEntity_v2 a time:TemporalEntity ;
-    time:hasBeginning :begin_v2 ;
-    time:hasEnd :end_v2 .
-
-### Workspace (including versions, versionTransitions, and Features (with lifespans)) ###
-
-:w1 a wksp:Workspace,
-        owl:NamedIndividual ;
-    wksp:Workspace.spaceMember :cs1 ;
-    wksp:Workspace.spaceMember :ps1 .
-
-:cs1 a wksp:ConcensusSpace,
-        owl:NamedIndividual ;
-    wksp:Space.scenarioMember :s1 .
-
-:ps1 a wksp:PropositionSpace,
-        owl:NamedIndividual .
-
-:s1 a wksp:Scenario,
-        owl:NamedIndividual ;
-    wksp:Scenario.versionMember :version_v1,
-        :version_v2 ;
-    wksp:Scenario.versionTransitionMember :versionTransition_v1_v2 .
-
-:versionTransition_v1_v2 a owl:NamedIndividual,
-        vers:VersionTransition ;
-    time:hasTime :temporalEntity_v1_v2 ;
-    core:AbstractFeatureWithLifespan.validFrom "2000-01-01T00:00:00"^^xsd:dateTime ;
-    core:AbstractFeatureWithLifespan.validTo "2001-01-01T00:00:00"^^xsd:dateTime ;
-    vers:VersionTransition.from :version_v1 ;
-    vers:VersionTransition.to :version_v2 ;
-    vers:VersionTransition.transaction :transaction_v1_v2_0,
-        :transaction_v1_v2_1,
-        :transaction_v1_v2_2 .
-
-:transaction_v1_v2_0 a owl:NamedIndividual,
-        vers:Transaction ;
-    vers:Transaction.oldFeature :f1_v1 ;
-    vers:Transaction.type type:delete .
-
-:transaction_v1_v2_1 a owl:NamedIndividual,
-        vers:Transaction ;
-    vers:Transaction.newFeature :f2_v2 ;
-    vers:Transaction.oldFeature :f2_v1 ;
-    vers:Transaction.type type:replace .
-
-:transaction_v1_v2_2 a owl:NamedIndividual,
-        vers:Transaction ;
-    vers:Transaction.newFeature :f3_v2 ;
-    vers:Transaction.type type:insert .
-
-:version_v1 a owl:NamedIndividual,
-        vers:Version ;
-    time:hasTime :temporalEntity_v1 ;
-    core:AbstractFeatureWithLifespan.validFrom "2000-01-01T00:00:00"^^xsd:dateTime ;
-    core:AbstractFeatureWithLifespan.validTo "2000-01-01T00:00:00"^^xsd:dateTime .
-
-:version_v2 a owl:NamedIndividual,
-        vers:Version ;
-    time:hasTime :temporalEntity_v2 ;
-    core:AbstractFeatureWithLifespan.validFrom "2001-01-01T00:00:00"^^xsd:dateTime ;
-    core:AbstractFeatureWithLifespan.validTo "2001-01-01T00:00:00"^^xsd:dateTime .
-
-:f1_v1 a core:AbstractFeatureWithLifespan,
-        owl:NamedIndividual ;
-    core:AbstractFeatureWithLifespan.validFrom "2000-01-01T00:00:00"^^xsd:dateTime ;
-    core:AbstractFeatureWithLifespan.validTo "2000-01-01T00:00:00"^^xsd:dateTime .
-
-:f2_v1 a core:AbstractFeatureWithLifespan,
-        owl:NamedIndividual ;
-    core:AbstractFeatureWithLifespan.validFrom "2000-01-01T00:00:00"^^xsd:dateTime ;
-    core:AbstractFeatureWithLifespan.validTo "2000-01-01T00:00:00"^^xsd:dateTime .
-
-:f2_v2 a core:AbstractFeatureWithLifespan,
-        owl:NamedIndividual ;
-    core:AbstractFeatureWithLifespan.validFrom "2001-01-01T00:00:00"^^xsd:dateTime ;
-    core:AbstractFeatureWithLifespan.validTo "2001-01-01T00:00:00"^^xsd:dateTime .
-
-:f3_v2 a core:AbstractFeatureWithLifespan,
-        owl:NamedIndividual ;
-    core:AbstractFeatureWithLifespan.validFrom "2001-01-01T00:00:00"^^xsd:dateTime ;
-    core:AbstractFeatureWithLifespan.validTo "2001-01-01T00:00:00"^^xsd:dateTime .
-
-[ a owl:AllDifferent ;
-    owl:distinctMembers ( 
-        :begin_v1
-        :begin_v1_v2
-        :begin_v2
-        :end_v1
-        :end_v1_v2
-        :end_v2
-        :temporalEntity_v1
-        :temporalEntity_v1_v2
-        :temporalEntity_v2
-        :w1
-        :cs1
-        :ps1
-        :s1
-        :versionTransition_v1_v2
-        :transaction_v1_v2_0
-        :transaction_v1_v2_1
-        :transaction_v1_v2_2
-        :version_v1
-        :version_v2
-        :f1_v1
-        :f2_v1
-        :f2_v2
-        :f3_v2
-     )
-=======
 @prefix : <https://raw.githubusercontent.com/VCityTeam/UD-Graph/master/rules/test_2#> .
 @prefix time: <http://www.w3.org/2006/time#> .
 @prefix skos: <http://www.w3.org/2004/02/skos/core#> .
@@ -381,5 +227,4 @@
         :f2_v2
         :f3_v2
     )
->>>>>>> 28033609
 ] .
### Sample queries for CityGML to RDF transformations ###

# Common prefixes
PREFIX rdf:  <http://www.w3.org/1999/02/22-rdf-syntax-ns#>
PREFIX rdfs: <http://www.w3.org/2000/01/rdf-schema#>
PREFIX owl:  <http://www.w3.org/2002/07/owl#>
PREFIX xsd:  <http://www.w3.org/2001/XMLSchema#>
PREFIX gml:  <http://www.opengis.net/gml#>
PREFIX gmlowl:  <http://www.opengis.net/ont/gml#>
PREFIX units: <http://www.opengis.net/def/uom/OGC/1.0/>
PREFIX geo: <http://www.opengis.net/ont/geosparql#>
PREFIX geof: <http://www.opengis.net/def/function/geosparql/>
PREFIX strdf: <http://strdf.di.uoa.gr/ontology#>
PREFIX xlink: <http://www.w3.org/1999/xlink#>
# CityGML 2.0
PREFIX core: <http://www.opengis.net/citygml/2.0/core#>
PREFIX bldg: <http://www.opengis.net/citygml/building/2.0/building#>
PREFIX brid: <http://www.opengis.net/citygml/bridge/2.0/bridge#>
PREFIX luse: <http://www.opengis.net/citygml/landuse/2.0/landuse#>
PREFIX app:  <http://www.opengis.net/citygml/appearance/2.0/appearance#>
PREFIX dem:  <http://www.opengis.net/citygml/relief/2.0/relief#>
PREFIX frn:  <http://www.opengis.net/citygml/cityfurniture/2.0/cityfurniture#>
PREFIX gen:  <http://www.opengis.net/citygml/generics/2.0/generics#>
PREFIX grp:  <http://www.opengis.net/citygml/cityobjectgroup/2.0/cityobjectgroup#>
PREFIX tex:  <http://www.opengis.net/citygml/texturedsurface/2.0/texturedsurface#>
PREFIX tun:  <http://www.opengis.net/citygml/tunnel/2.0/tunnel#>
PREFIX veg:  <http://www.opengis.net/citygml/vegetation/2.0/vegetation#>
PREFIX wtr:  <http://www.opengis.net/citygml/waterbody/2.0/waterbody#>
# CityGML 3.0
PREFIX core: <http://www.opengis.net/citygml/3.0/core#>
PREFIX bldg: <http://www.opengis.net/citygml/building/3.0/building#>
PREFIX brid: <http://www.opengis.net/citygml/bridge/3.0/bridge#>
PREFIX luse: <http://www.opengis.net/citygml/landuse/3.0/landuse#>
PREFIX app:  <http://www.opengis.net/citygml/appearance/3.0/appearance#>
PREFIX dem:  <http://www.opengis.net/citygml/relief/3.0/relief#>
PREFIX frn:  <http://www.opengis.net/citygml/cityfurniture/3.0/cityfurniture#>
PREFIX gen:  <http://www.opengis.net/citygml/generics/3.0/generics#>
PREFIX grp:  <http://www.opengis.net/citygml/cityobjectgroup/3.0/cityobjectgroup#>
PREFIX tex:  <http://www.opengis.net/citygml/texturedsurface/3.0/texturedsurface#>
PREFIX tun:  <http://www.opengis.net/citygml/tunnel/3.0/tunnel#>
PREFIX veg:  <http://www.opengis.net/citygml/vegetation/3.0/vegetation#>
PREFIX vers:  <http://www.opengis.net/citygml/versioning/3.0/versioning#>
PREFIX wtr:  <http://www.opengis.net/citygml/waterbody/3.0/waterbody#>
# Dataset prefixes
PREFIX data: <https://github.com/VCityTeam/UD-Graph/citygml3_versioning#>
#PREFIX data: <https://github.com/VCityTeam/UD-Graph/LYON_1ER_BATI_2015-20_bldg-patched#>

#1 query all buildings

#SELECT DISTINCT ?building
#WHERE {
#    ?building a bldg:Building .
#}


#2 query a building and it's linked individuals

#SELECT DISTINCT ?object ?type
#WHERE {
#    data:BU_69381AT70 (!<>)* ?object .
#
#    ?object a owl:NamedIndividual ;
#        a ?type .
#
#    FILTER (STR(?type) != STR(owl:NamedIndividual))
#}


#3 query building geometry

#SELECT ?geometry ?type ?serialization
#WHERE {
#    data:BU_69381AT70 (!<>)* ?object .
#
#    ?object a owl:NamedIndividual ;
#        a ?type ;
#        geo:hasGeometry ?geometry .
#
#    ?geometry geo:asGML ?serialization .
#
#    FILTER (STR(?type) != STR(owl:NamedIndividual))
#}


#4 query all GeoSPARQL features within 10 m of a point 

#SELECT DISTINCT ?feature ?type
#WHERE {
#    ?feature geo:hasGeometry ?geometry ;
#        rdf:type ?type .
#
#    ?geometry geo:asGML ?serialization .
#
#    BIND ("<gml:Point xmlns:gml=\"http://www.opengis.net/ont/gml\" srsName=\"EPSG:3946\"><gml:pos>1842653.24996800 5175722.37503700</gml:pos></gml:Point>"^^geo:gmlLiteral
#        as ?point)
#
#    FILTER (geof:distance(?point, ?serialization, units:metre ) < 10) .
#}


#5 query all geometry within a given bounding box

#SELECT DISTINCT ?geometry ?type
#WHERE {
#
#    ?geometry geo:asGML ?serialization ;
#        a ?type .
#
#    BIND("<gml:LinearRing xmlns:gml='http://www.opengis.net/ont/gml' srsName='EPSG:3946'><gml:posList>1842640 5175720 1842640 5175750 1842660 5175750 1842660 5175720 1842640 5175720</gml:posList></gml:LinearRing>"^^geo:gmlLiteral
#        as ?bbox)
#
#    FILTER (geof:sfIntersects(?serialization, ?bbox)) .
#    FILTER(STR(?type) != STR(owl:NamedIndividual)) .
#}


#6 query all cityobjects within a given bounding box

#SELECT DISTINCT ?cityobjectmember ?type
#WHERE {

#    ?geometry geo:asGML ?serialization .

#    BIND("<gml:LinearRing xmlns:gml='http://www.opengis.net/ont/gml' srsName='EPSG:3946'><gml:posList>1842640 5175720 1842640 5175750 1842660 5175750 1842660 5175720 1842640 5175720</gml:posList></gml:LinearRing>"^^geo:gmlLiteral
#        as ?bbox) .

#    FILTER (geof:sfIntersects(?serialization, ?bbox)) .

#    data:CityModel_0 core:CityModel.cityObjectMember ?cityobjectmember .

#    ?cityobjectmember a ?type ;
#        (!<>)* ?geometry .
#}


#7 query all cityobjects within a version

SELECT DISTINCT ?cityobjectmember ?type
WHERE {

    data:LYON_1ER_snapshot-2000_01_01 a vers:Version ;
        vers:Version.versionMember ?cityobjectmember .

    ?cityobjectmember a ?type .
}

<<<<<<< HEAD
#8 Find all buildings which intersect a period in time
SELECT DISTINCT ?building
WHERE {
	?building a bldg:Building ;
		core:AbstractFeatureWithLifespan.creationDate ?tp1 ;
		core:AbstractFeatureWithLifespan.terminationDate ?tp2 .
FILTER(strdf:PeriodContains(strdf:Period(?tp1, ?tp2), "2011-01-01T00:00:00"^^xsd:dataTime)) .
}
=======

#8 query all buildings that intersect a point in time

#SELECT DISTINCT ?building
#WHERE {

#    ?building a bldg:Building ;
#        core:AbstractFeatureWithLifespan.creationDate ?point1 ;
#        core:AbstractFeatureWithLifespan.terminationDate ?point2 .

#    BIND("[2010-01-01T00:00:00,2011-01-01T00:00:00]" as ?period) .

#    FILTER(strdf:PeriodOverlaps(strdf:Period(?point1, ?point2), ?period)) .
#}
>>>>>>> 240a45f0

#LIMIT 100<|MERGE_RESOLUTION|>--- conflicted
+++ resolved
@@ -135,17 +135,18 @@
 
 #7 query all cityobjects within a version
 
-SELECT DISTINCT ?cityobjectmember ?type
-WHERE {
+#SELECT DISTINCT ?cityobjectmember ?type
+#WHERE {
 
-    data:LYON_1ER_snapshot-2000_01_01 a vers:Version ;
-        vers:Version.versionMember ?cityobjectmember .
+#    data:LYON_1ER_snapshot-2000_01_01 a vers:Version ;
+#        vers:Version.versionMember ?cityobjectmember .
 
-    ?cityobjectmember a ?type .
-}
+#    ?cityobjectmember a ?type .
+#}
 
-<<<<<<< HEAD
-#8 Find all buildings which intersect a period in time
+
+#8 query all buildings that intersect a point in time
+
 SELECT DISTINCT ?building
 WHERE {
 	?building a bldg:Building ;
@@ -153,21 +154,5 @@
 		core:AbstractFeatureWithLifespan.terminationDate ?tp2 .
 FILTER(strdf:PeriodContains(strdf:Period(?tp1, ?tp2), "2011-01-01T00:00:00"^^xsd:dataTime)) .
 }
-=======
-
-#8 query all buildings that intersect a point in time
-
-#SELECT DISTINCT ?building
-#WHERE {
-
-#    ?building a bldg:Building ;
-#        core:AbstractFeatureWithLifespan.creationDate ?point1 ;
-#        core:AbstractFeatureWithLifespan.terminationDate ?point2 .
-
-#    BIND("[2010-01-01T00:00:00,2011-01-01T00:00:00]" as ?period) .
-
-#    FILTER(strdf:PeriodOverlaps(strdf:Period(?point1, ?point2), ?period)) .
-#}
->>>>>>> 240a45f0
 
 #LIMIT 100